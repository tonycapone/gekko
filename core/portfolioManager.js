--- conflicted
+++ resolved
@@ -245,11 +245,7 @@
   var available = this.getBalance(this.asset);
 
   // if not suficient funds
-<<<<<<< HEAD
-  if(amount < available) {
-=======
   if(amount > availabe) {
->>>>>>> cd89180b
     return log.info(
       'Wanted to buy but insufficient',
       this.asset,
